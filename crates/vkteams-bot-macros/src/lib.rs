--- conflicted
+++ resolved
@@ -74,11 +74,7 @@
         _ => return quote! {}.into(),
     };
 
-<<<<<<< HEAD
     // Check for chat_id: ChatId
-=======
-    // Проверяем наличие chat_id: ChatId
->>>>>>> 4bf5e49f
     let has_chat_id = fields.iter().any(|f| {
         f.ident.as_ref().map(|id| id == "chat_id").unwrap_or(false)
             && match &f.ty {
@@ -91,29 +87,13 @@
                 _ => false,
             }
     });
-<<<<<<< HEAD
     // Check for multipart: MultipartName
-=======
-    // Проверяем наличие multipart: MultipartName
->>>>>>> 4bf5e49f
     let has_multipart = fields.iter().any(|f| {
         f.ident
             .as_ref()
             .map(|id| id == "multipart")
             .unwrap_or(false)
-<<<<<<< HEAD
             && is_type_named(&f.ty, "MultipartName")
-=======
-            && match &f.ty {
-                Type::Path(type_path) => type_path
-                    .path
-                    .segments
-                    .last()
-                    .map(|s| s.ident == "MultipartName")
-                    .unwrap_or(false),
-                _ => false,
-            }
->>>>>>> 4bf5e49f
     });
 
     let chat_id_impl = if has_chat_id {
@@ -136,26 +116,16 @@
     let multipart_impl = if has_multipart {
         quote! {
             impl #name {
-<<<<<<< HEAD
                 pub fn _get_multipart(&self) -> &crate::api::types::MultipartName {
                     &self.multipart
-=======
-                pub fn _get_multipart(&self) -> crate::api::types::MultipartName {
-                    self.multipart
->>>>>>> 4bf5e49f
                 }
             }
         }
     } else {
         quote! {
             impl #name {
-<<<<<<< HEAD
                 pub fn _get_multipart(&self) -> &crate::api::types::MultipartName {
                     &crate::api::types::MultipartName::None
-=======
-                pub fn _get_multipart(&self) -> crate::api::types::MultipartName {
-                    crate::api::types::MultipartName::None
->>>>>>> 4bf5e49f
                 }
             }
         }
@@ -165,7 +135,6 @@
         #multipart_impl
     };
     expanded.into()
-<<<<<<< HEAD
 }
 
 fn is_type_named(ty: &Type, name: &str) -> bool {
@@ -173,7 +142,4 @@
         Type::Path(type_path) => type_path.path.segments.iter().any(|seg| seg.ident == name),
         Type::Group(group) => is_type_named(&group.elem, name),
         _ => false,
-    }
-=======
->>>>>>> 4bf5e49f
-}+    }