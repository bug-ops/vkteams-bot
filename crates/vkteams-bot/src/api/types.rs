--- conflicted
+++ resolved
@@ -108,11 +108,7 @@
 /// One of variants must be set:
 /// - {`text`: String,`url`: String,`style`: [`ButtonStyle`]} - simple buttons
 /// - {`text`: String,`callback_data`: String,`style`: [`ButtonStyle`]} - buttons with callback
-<<<<<<< HEAD
-#[derive(Serialize, Deserialize, Clone, Debug, PartialEq)]
-=======
-#[derive(Serialize, Deserialize, Clone, Debug)]
->>>>>>> f044ed94
+#[derive(Serialize, Deserialize, Clone, Debug, PartialEq)]
 #[serde(rename_all = "camelCase")]
 pub struct ButtonKeyboard {
     pub text: String, // formatting is not supported
@@ -591,7 +587,6 @@
     fn fmt(&self, f: &mut std::fmt::Formatter<'_>) -> std::fmt::Result {
         write!(f, "{}", self.0)
     }
-<<<<<<< HEAD
 }
 
 #[cfg(test)]
@@ -698,7 +693,4 @@
     #[test]
     fn test_eventtype_default() {
         assert_eq!(EventType::default(), EventType::None);
-    }
-=======
->>>>>>> f044ed94
-}+    }