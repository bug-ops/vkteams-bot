//! Configuration commands module
//!
//! This module contains all commands related to configuration management.

use crate::commands::{Command, CommandExecutor, CommandResult};
use crate::config::Config;
use crate::constants::{help, ui::emoji};
use crate::errors::prelude::{CliError, Result as CliResult};
use async_trait::async_trait;
use clap::Subcommand;
use colored::Colorize;
use std::io::{self, Write};
use vkteams_bot::prelude::*;

/// All configuration-related commands
#[derive(Subcommand, Debug, Clone)]
pub enum ConfigCommands {
    /// Interactive setup wizard for first-time configuration
    Setup,
    /// Show examples of how to use the CLI
    Examples,
    /// Show detailed information about all available commands
    ListCommands,
    /// Validate current configuration and test bot connection
    Validate,
    /// Configure the CLI tool
    Config {
        /// Show current configuration
        #[arg(short, long)]
        show: bool,
        /// Initialize a new configuration file
        #[arg(short, long)]
        init: bool,
        /// Interactive configuration wizard
        #[arg(short = 'w', long)]
        wizard: bool,
    },
    /// Generate shell completion scripts
    Completion {
        /// Shell to generate completion for
        #[arg(value_enum)]
        shell: crate::completion::CompletionShell,
        /// Output file path (prints to stdout if not specified)
        #[arg(short, long)]
        output: Option<String>,
        /// Install completion to system location
        #[arg(short, long)]
        install: bool,
        /// Generate completions for all shells
        #[arg(short, long)]
        all: bool,
    },
}

#[async_trait]
impl Command for ConfigCommands {
    async fn execute(&self, bot: &Bot) -> CliResult<()> {
        match self {
            ConfigCommands::Setup => execute_setup().await,
            ConfigCommands::Examples => execute_examples().await,
            ConfigCommands::ListCommands => execute_list_commands().await,
            ConfigCommands::Validate => execute_validate(bot).await,
            ConfigCommands::Config { show, init, wizard } => {
                execute_config(*show, *init, *wizard).await
            }
            ConfigCommands::Completion {
                shell,
                output,
                install,
                all,
            } => execute_completion(*shell, output.as_deref(), *install, *all).await,
        }
    }

    fn name(&self) -> &'static str {
        match self {
            ConfigCommands::Setup => "setup",
            ConfigCommands::Examples => "examples",
            ConfigCommands::ListCommands => "list-commands",
            ConfigCommands::Validate => "validate",
            ConfigCommands::Config { .. } => "config",
            ConfigCommands::Completion { .. } => "completion",
        }
    }

    fn validate(&self) -> CliResult<()> {
        // Configuration commands don't need pre-validation
        Ok(())
    }
}

#[async_trait]
impl CommandExecutor for ConfigCommands {
    async fn execute_with_result(&self, bot: &Bot) -> CommandResult {
        match self {
            ConfigCommands::Setup => execute_setup_with_result().await,
            ConfigCommands::Examples => execute_examples_with_result().await,
            ConfigCommands::ListCommands => execute_list_commands_with_result().await,
            ConfigCommands::Validate => execute_validate_with_result(bot).await,
            ConfigCommands::Config { show, init, wizard } => {
                execute_config_with_result(*show, *init, *wizard).await
            }
            ConfigCommands::Completion {
                shell,
                output,
                install,
                all,
            } => execute_completion_with_result(*shell, output.as_deref(), *install, *all).await,
        }
    }

    fn name(&self) -> &'static str {
        match self {
            ConfigCommands::Setup => "setup",
            ConfigCommands::Examples => "examples",
            ConfigCommands::ListCommands => "list-commands",
            ConfigCommands::Validate => "validate",
            ConfigCommands::Config { .. } => "config",
            ConfigCommands::Completion { .. } => "completion",
        }
    }

    fn validate(&self) -> CliResult<()> {
        // Configuration commands don't need pre-validation
        Ok(())
    }
}

// Command execution functions

async fn execute_setup() -> CliResult<()> {
    println!(
        "{} VK Teams Bot CLI Setup Wizard",
        emoji::ROBOT.bold().blue()
    );
    println!("This wizard will help you configure the CLI tool.\n");

    let mut new_config = toml::from_str::<Config>("").unwrap();

    // Get API token
    print!("Enter your VK Teams Bot API token: ");
    io::stdout().flush().unwrap();
    let mut token = String::new();
    io::stdin().read_line(&mut token).unwrap();
    new_config.api.token = Some(token.trim().to_string());

    // Get API URL
    print!("Enter your VK Teams Bot API URL: ");
    io::stdout().flush().unwrap();
    let mut url = String::new();
    io::stdin().read_line(&mut url).unwrap();
    new_config.api.url = Some(url.trim().to_string());

    // Ask about proxy
    print!("Do you need to configure a proxy? (y/N): ");
    io::stdout().flush().unwrap();
    let mut proxy_choice = String::new();
    io::stdin().read_line(&mut proxy_choice).unwrap();
    if proxy_choice.trim().to_lowercase() == "y" {
        print!("Enter proxy URL: ");
        io::stdout().flush().unwrap();
        let mut proxy_url = String::new();
        io::stdin().read_line(&mut proxy_url).unwrap();
        new_config.proxy = Some(crate::config::ProxyConfig {
            url: proxy_url.trim().to_string(),
            user: None,
            password: None,
        });
    }

    // Test and save configuration
    println!("\n{} Testing configuration...", emoji::TEST_TUBE);

    if let Err(e) = new_config.save(None) {
        eprintln!(
            "{}  Warning: Could not save configuration: {}",
            emoji::WARNING,
            e
        );
    } else {
        println!("{} Configuration saved successfully!", emoji::FLOPPY_DISK);
    }

    println!(
        "\n{} Setup complete! You can now use the CLI tool.",
        emoji::PARTY
    );
    println!(
        "Try: {} to test your setup",
        "vkteams-bot-cli get-self".green()
    );

    Ok(())
}

async fn execute_completion(
    shell: crate::completion::CompletionShell,
    output: Option<&str>,
    install: bool,
    all: bool,
) -> CliResult<()> {
    use crate::completion::{
        generate_all_completions, generate_completion, get_default_completion_dir,
        install_completion,
    };
    use std::path::Path;

    if all {
        let output_dir = if let Some(dir) = output {
            Path::new(dir).to_path_buf()
        } else if let Some(default_dir) = get_default_completion_dir() {
            default_dir
        } else {
            std::env::current_dir().map_err(|e| {
                CliError::FileError(format!("Failed to get current directory: {}", e))
            })?
        };

        generate_all_completions(&output_dir)?;
        return Ok(());
    }

    if install {
        install_completion(shell)?;
        return Ok(());
    }

    let output_path = output.map(Path::new);
    generate_completion(shell, output_path)?;

    Ok(())
}

// New CommandResult-based execution functions

async fn execute_setup_with_result() -> CommandResult {
    match execute_setup().await {
        Ok(()) => CommandResult::success_with_message("Setup completed successfully"),
        Err(e) => CommandResult::error(format!("Setup failed: {}", e)),
    }
}

async fn execute_examples_with_result() -> CommandResult {
    match execute_examples().await {
        Ok(()) => CommandResult::success(),
        Err(e) => CommandResult::error(format!("Failed to show examples: {}", e)),
    }
}

async fn execute_list_commands_with_result() -> CommandResult {
    match execute_list_commands().await {
        Ok(()) => CommandResult::success(),
        Err(e) => CommandResult::error(format!("Failed to list commands: {}", e)),
    }
}

async fn execute_validate_with_result(bot: &Bot) -> CommandResult {
    match execute_validate(bot).await {
        Ok(()) => CommandResult::success_with_message("Validation completed successfully"),
        Err(e) => CommandResult::error(format!("Validation failed: {}", e)),
    }
}

async fn execute_config_with_result(show: bool, init: bool, wizard: bool) -> CommandResult {
    match execute_config(show, init, wizard).await {
        Ok(()) => CommandResult::success_with_message("Configuration operation completed"),
        Err(e) => CommandResult::error(format!("Configuration operation failed: {}", e)),
    }
}

async fn execute_completion_with_result(
    shell: crate::completion::CompletionShell,
    output: Option<&str>,
    install: bool,
    all: bool,
) -> CommandResult {
    match execute_completion(shell, output, install, all).await {
        Ok(()) => CommandResult::success_with_message("Completion operation completed"),
        Err(e) => CommandResult::error(format!("Completion operation failed: {}", e)),
    }
}

async fn execute_examples() -> CliResult<()> {
    println!("{} VK Teams Bot CLI Examples", emoji::BOOKS.bold().blue());
    println!();

    println!("{}", "Basic Message Operations:".bold().green());
    println!(
        "  {}",
        "vkteams-bot-cli send-text -u USER_ID -m \"Hello World!\"".cyan()
    );
    println!(
        "  {}",
        "vkteams-bot-cli send-file -u USER_ID -p /path/to/file.pdf".cyan()
    );
    println!(
        "  {}",
        "vkteams-bot-cli send-voice -u USER_ID -p /path/to/voice.ogg".cyan()
    );
    println!();

    println!("{}", "Chat Management:".bold().green());
    println!("  {}", "vkteams-bot-cli get-chat-info -c CHAT_ID".cyan());
    println!("  {}", "vkteams-bot-cli get-chat-members -c CHAT_ID".cyan());
    println!(
        "  {}",
        "vkteams-bot-cli set-chat-title -c CHAT_ID -t \"New Title\"".cyan()
    );
    println!(
        "  {}",
        "vkteams-bot-cli set-chat-about -c CHAT_ID -a \"Chat description\"".cyan()
    );
    println!();

    println!("{}", "Message Operations:".bold().green());
    println!(
        "  {}",
        "vkteams-bot-cli edit-message -c CHAT_ID -m MSG_ID -t \"Updated text\"".cyan()
    );
    println!(
        "  {}",
        "vkteams-bot-cli delete-message -c CHAT_ID -m MSG_ID".cyan()
    );
    println!(
        "  {}",
        "vkteams-bot-cli pin-message -c CHAT_ID -m MSG_ID".cyan()
    );
    println!(
        "  {}",
        "vkteams-bot-cli unpin-message -c CHAT_ID -m MSG_ID".cyan()
    );
    println!();

    println!("{}", "File Operations:".bold().green());
    println!(
        "  {}",
        "vkteams-bot-cli get-file -f FILE_ID -p /download/path/".cyan()
    );
    println!();

    println!("{}", "Bot Information:".bold().green());
    println!("  {}", "vkteams-bot-cli get-self".cyan());
    println!("  {}", "vkteams-bot-cli get-self --detailed".cyan());
    println!("  {}", "vkteams-bot-cli get-profile -u USER_ID".cyan());
    println!();

    println!("{}", "Event Monitoring:".bold().green());
    println!("  {}", "vkteams-bot-cli get-events".cyan());
    println!(
        "  {}",
        "vkteams-bot-cli get-events -l true | jq '.events[]'".cyan()
    );
    println!();

    println!("{}", "Configuration:".bold().green());
    println!("  {}", "vkteams-bot-cli setup".cyan());
    println!("  {}", "vkteams-bot-cli config --show".cyan());
    println!("  {}", "vkteams-bot-cli config --wizard".cyan());
    println!("  {}", "vkteams-bot-cli validate".cyan());
    println!();

    println!("{}", "Shell Completion:".bold().green());
    println!("  {}", "vkteams-bot-cli completion bash".cyan());
    println!(
        "  {}",
        "vkteams-bot-cli completion zsh --output _vkteams-bot-cli".cyan()
    );
    println!("  {}", "vkteams-bot-cli completion fish --install".cyan());
    println!(
        "  {}",
        "vkteams-bot-cli completion bash --all --output ./completions".cyan()
    );
    println!();

    println!("{}", "Scheduled Messages:".bold().green());
    println!(
        "  {}",
        "vkteams-bot-cli schedule text -u CHAT_ID -m \"Hello\" -t \"2024-01-01 10:00\"".cyan()
    );
    println!(
        "  {}",
        "vkteams-bot-cli schedule text -u CHAT_ID -m \"Daily reminder\" -c \"0 9 * * *\"".cyan()
    );
    println!(
        "  {}",
        "vkteams-bot-cli schedule text -u CHAT_ID -m \"Every 5 min\" -i 300".cyan()
    );
    println!(
        "  {}",
        "vkteams-bot-cli schedule file -u CHAT_ID -p \"/path/to/report.pdf\" -t \"30m\"".cyan()
    );
    println!();

    println!("{}", "Scheduler Management:".bold().green());
    println!("  {}", "vkteams-bot-cli scheduler start".cyan());
    println!("  {}", "vkteams-bot-cli scheduler status".cyan());
    println!("  {}", "vkteams-bot-cli scheduler list".cyan());
    println!("  {}", "vkteams-bot-cli task show TASK_ID".cyan());
    println!("  {}", "vkteams-bot-cli task run TASK_ID".cyan());
    println!();

    println!("{}", "Chat Actions:".bold().green());
    println!(
        "  {}",
        "vkteams-bot-cli send-action -c CHAT_ID -a typing".cyan()
    );
    println!(
        "  {}",
        "vkteams-bot-cli send-action -c CHAT_ID -a looking".cyan()
    );
    println!();

    Ok(())
}

async fn execute_list_commands() -> CliResult<()> {
    println!(
        "{} VK Teams Bot CLI Commands Reference",
        emoji::ROBOT.bold().blue()
    );
    println!();

    let commands = vec![
        (
            "send-text",
            "Send a text message to a user or chat",
            "Basic messaging",
        ),
        (
            "send-file",
            "Upload and send a file to a user or chat",
            "File sharing",
        ),
        (
            "send-voice",
            "Send a voice message from an audio file",
            "Voice messaging",
        ),
        (
            "get-file",
            "Download a file by its ID to local storage",
            "File management",
        ),
        (
            "get-events",
            "Retrieve bot events or start long polling",
            "Event monitoring",
        ),
        (
            "get-chat-info",
            "Get detailed information about a chat",
            "Chat information",
        ),
        (
            "get-profile",
            "Get user profile information",
            "User information",
        ),
        (
            "edit-message",
            "Edit an existing message in a chat",
            "Message management",
        ),
        (
            "delete-message",
            "Delete a message from a chat",
            "Message management",
        ),
        (
            "pin-message",
            "Pin a message in a chat",
            "Message management",
        ),
        (
            "unpin-message",
            "Unpin a message from a chat",
            "Message management",
        ),
        (
            "get-chat-members",
            "List all members of a chat",
            "Chat management",
        ),
        (
            "set-chat-title",
            "Change the title of a chat",
            "Chat management",
        ),
        (
            "set-chat-about",
            "Set the description of a chat",
            "Chat management",
        ),
        (
            "send-action",
            "Send typing or looking action to a chat",
            "Chat interaction",
        ),
        (
            "get-self",
            "Get bot information and verify connectivity",
            "Bot management",
        ),
        (
            "schedule",
            "Schedule messages to be sent at specific times",
            "Scheduling",
        ),
        (
            "scheduler",
            "Manage the scheduler daemon service",
            "Scheduling",
        ),
        ("task", "Manage individual scheduled tasks", "Scheduling"),
        (
            "setup",
            "Interactive wizard for first-time configuration",
            "Configuration",
        ),
        ("examples", "Show usage examples for all commands", "Help"),
        (
            "list-commands",
            "Show this detailed command reference",
            "Help",
        ),
        (
            "validate",
            "Test configuration and bot connectivity",
            "Diagnostics",
        ),
        (
            "config",
            "Manage configuration files and settings",
            "Configuration",
        ),
        (
            "completion",
            "Generate shell completion scripts",
            "Configuration",
        ),
    ];

    let mut categories: std::collections::HashMap<&str, Vec<(&str, &str)>> =
        std::collections::HashMap::new();

    for (cmd, desc, cat) in commands {
        categories.entry(cat).or_default().push((cmd, desc));
    }

    for (category, cmds) in categories {
        println!("{}", format!("{}:", category).bold().green());
        for (cmd, desc) in cmds {
            println!("  {:<20} {}", cmd.cyan(), desc);
        }
        println!();
    }

    println!("{}", "💡 Tips:".bold().yellow());
    println!(
        "  • Use {} for command-specific help",
        "vkteams-bot-cli <command> --help".cyan()
    );
    println!(
        "  • Use {} to see usage examples",
        "vkteams-bot-cli examples".cyan()
    );
    println!(
        "  • Use {} to test your configuration",
        "vkteams-bot-cli validate".cyan()
    );
    println!(
        "  • Use {} for interactive setup",
        "vkteams-bot-cli setup".cyan()
    );

    Ok(())
}

async fn execute_validate(bot: &Bot) -> CliResult<()> {
    println!(
        "{} Validating Configuration...",
        emoji::MAGNIFYING_GLASS.bold().blue()
    );
    println!();

    // Check if configuration exists
    match Config::from_file() {
        Ok(config) => {
            println!("{} Configuration file found and readable", emoji::CHECK);

            // Check required fields
            if config.api.token.is_some() {
                println!("{} API token is configured", emoji::CHECK);
            } else {
                println!("{} API token is missing", emoji::CROSS);
            }

            if config.api.url.is_some() {
                println!("{} API URL is configured", emoji::CHECK);
            } else {
                println!("{} API URL is missing", emoji::CROSS);
            }

            // Test bot connection
            println!("\n{} Testing bot connection...", emoji::GEAR);

            let request = RequestSelfGet::new(());
            match bot.send_api_request(request).await {
                Ok(bot_info) => {
                    println!("{} API connection successful", emoji::CHECK);
                    println!("{} Bot is working correctly", emoji::CHECK);

                    if let Ok(json_str) = serde_json::to_string_pretty(&bot_info) {
                        println!("\n{}", "Bot Information:".bold().green());
                        println!("{}", json_str.green());
                    }
                }
                Err(e) => {
                    println!("{} API connection failed: {}", emoji::CROSS, e);
                    return Err(CliError::ApiError(e));
                }
            }
        }
        Err(_) => {
            println!("{} No configuration file found", emoji::CROSS);
            println!(
                "{} Run {} to create initial configuration",
                emoji::LIGHTBULB,
                "vkteams-bot-cli setup".cyan()
            );
        }
    }

    println!("\n{} Validation complete!", emoji::SPARKLES.bold().green());
    Ok(())
}

async fn execute_config(show: bool, init: bool, wizard: bool) -> CliResult<()> {
    if wizard {
        println!("{} Configuration Wizard", emoji::GEAR.bold().blue());
        println!("Current configuration will be updated.\n");

        let mut new_config = toml::from_str::<Config>("").unwrap();

        // Update API token
        if let Ok(current_config) = Config::from_file() {
            if let Some(current_token) = &current_config.api.token {
                println!(
                    "Current API token: {}***",
                    &current_token[..8.min(current_token.len())]
                );
            }
        }
        print!("Enter new API token (or press Enter to keep current): ");
        io::stdout().flush().unwrap();
        let mut token = String::new();
        io::stdin().read_line(&mut token).unwrap();
        if !token.trim().is_empty() {
            new_config.api.token = Some(token.trim().to_string());
        }

        // Update API URL
        if let Ok(current_config) = Config::from_file() {
            if let Some(current_url) = &current_config.api.url {
                println!("Current API URL: {}", current_url);
            }
        }
        print!("Enter new API URL (or press Enter to keep current): ");
        io::stdout().flush().unwrap();
        let mut url = String::new();
        io::stdin().read_line(&mut url).unwrap();
        if !url.trim().is_empty() {
            new_config.api.url = Some(url.trim().to_string());
        }

        // Save and test
        if let Err(e) = new_config.save(None) {
            eprintln!(
                "{}  Warning: Could not save configuration: {}",
                emoji::WARNING,
                e
            );
        } else {
            println!("{} Configuration updated successfully!", emoji::FLOPPY_DISK);
        }
    }

    if show {
        // Print current configuration as TOML
        match Config::from_file() {
            Ok(config) => match toml::to_string_pretty(&config) {
                Ok(config_str) => {
                    println!("Current configuration:\n{}", config_str.green());
                }
                Err(e) => {
                    return Err(CliError::UnexpectedError(format!(
                        "Failed to serialize configuration: {e}"
                    )));
                }
            },
            Err(_) => {
                println!("{} No configuration file found", emoji::INFO);
                println!("{} {}", emoji::LIGHTBULB, help::SETUP_HINT.cyan());
            }
        }
    }

    if init {
        // Create a default configuration file in the home directory
        let config = toml::from_str::<Config>("").unwrap();
        config.save(None)?;
        println!("Configuration file initialized.");
    }

    // If no flags provided, show help
    if !show && !init && !wizard {
        println!(
            "Use --show to display current configuration, --init to create a new configuration file, or --wizard for interactive configuration."
        );
    }

    Ok(())
}

#[cfg(test)]
mod tests {
    use super::*;
    use crate::utils::config_helpers::get_existing_config_path;
    use std::fs;
    #[cfg(unix)]
    use std::os::unix::fs::PermissionsExt;
    use tempfile::tempdir;

    /// Helper to create a dummy bot for testing
    fn dummy_bot() -> Bot {
        Bot::with_params(&APIVersionUrl::V1, "dummy_token", "https://dummy.api.com").unwrap()
    }

    #[tokio::test]
    async fn test_config_commands_variants() {
        // Check all enum variants are constructible
        let _ = ConfigCommands::Setup;
        let _ = ConfigCommands::Examples;
        let _ = ConfigCommands::ListCommands;
        let _ = ConfigCommands::Validate;
        let _ = ConfigCommands::Config {
            show: true,
            init: false,
            wizard: false,
        };
        let _ = ConfigCommands::Completion {
            shell: crate::completion::CompletionShell::Bash,
            output: None,
            install: false,
            all: false,
        };
    }

    #[tokio::test]
    async fn test_execute_examples_success() {
        // Should not return error
        let res = execute_examples().await;
        assert!(res.is_ok());
    }

    #[tokio::test]
    async fn test_execute_list_commands_success() {
        // Should not return error
        let res = execute_list_commands().await;
        assert!(res.is_ok());
    }

    #[tokio::test]
    async fn test_execute_config_show_success() {
        // Should not return error when showing config
        let res = execute_config(true, false, false).await;
        assert!(res.is_ok());
    }

    #[tokio::test]
    async fn test_execute_config_init_success() {
        // Should not return error when initializing config
        let res = execute_config(false, true, false).await;
        assert!(res.is_ok());
    }

    #[tokio::test]
    #[ignore]
    async fn test_execute_config_wizard_success() {
        // Should not return error when running wizard
        let res = execute_config(false, false, true).await;
        assert!(res.is_ok());
    }

    #[tokio::test]
    async fn test_execute_validate_success() {
        // Should not return error with dummy bot
        let bot = dummy_bot();
        let res = execute_validate(&bot).await;
        // Accept both Ok and Err (since dummy bot may fail connection)
        assert!(res.is_ok() || res.is_err());
    }

    #[tokio::test]
    async fn test_execute_completion_success() {
        // Should not return error for valid shell
        let res =
            execute_completion(crate::completion::CompletionShell::Bash, None, false, false).await;
        assert!(res.is_ok());
    }

    #[tokio::test]
    #[ignore]
    async fn test_execute_setup_mocked() {
        // This function is interactive, so we only check it does not panic
        // when called in a test environment (may fail due to lack of stdin)
        let res = execute_setup().await;
        // Accept both Ok and Err
        assert!(res.is_ok() || res.is_err());
    }

    /// Test error when config file is missing or unreadable
    #[tokio::test]
    async fn test_execute_config_show_missing_file() {
        // Temporarily rename config file if exists
        let config_path = get_existing_config_path();
        let backup = if let Some(ref config_path) = config_path {
            let backup = config_path.with_extension("bak");
            fs::rename(&config_path, &backup).ok();
            Some((config_path.clone(), backup))
        } else {
            None
        };
        // Should not panic, but print info about missing file
        let res = execute_config(true, false, false).await;
        assert!(res.is_ok());
        // Restore config
        if let Some((config_path, backup)) = backup {
            fs::rename(&backup, &config_path).ok();
        }
    }

    /// Test error when config file is corrupted (invalid TOML)
    #[tokio::test]
    async fn test_execute_config_show_corrupted_file() {
        let dir = tempdir().unwrap();
        let path = dir.path().join("config.toml");
        fs::write(&path, "not a toml").unwrap();
        // Patch Config::default_path to use temp file (simulate via env var if supported)
        // Here, just check that serialization error is handled
        let res = toml::from_str::<Config>("not a toml");
        assert!(res.is_err());
    }

    /// Test error when saving config fails (simulate unwritable dir)
    #[tokio::test]
    async fn test_execute_config_save_error() {
        let dir = tempdir().unwrap();
        let path = dir.path().join("readonly.toml");
        fs::write(&path, "").unwrap();
        let _ = fs::set_permissions(&path, fs::Permissions::from_mode(0o444));
        let config = Config::default();
        let res = config.save(Some(&path));
        assert!(res.is_err());
    }

    /// Test error in completion generation (invalid shell)
    #[tokio::test]
    async fn test_execute_completion_invalid_shell() {
        // Use an invalid shell by casting from an invalid integer (simulate)
        // Here, just check that function returns error for invalid output path
        let res = execute_completion(
            crate::completion::CompletionShell::Bash,
            Some("/invalid/path/doesnotexist"),
            false,
            false,
        )
        .await;
        assert!(res.is_err());
    }

    /// Test validate with missing config fields
    #[tokio::test]
    async fn test_execute_validate_missing_fields() {
        // Remove config file if exists
        let config_path = get_existing_config_path();
        let backup = if let Some(ref config_path) = config_path {
            let backup = config_path.with_extension("bak");
            fs::rename(&config_path, &backup).ok();
            Some((config_path.clone(), backup))
        } else {
            None
        };
        let bot = dummy_bot();
        let res = execute_validate(&bot).await;
        // Should not panic, may return Ok or Err
        assert!(res.is_ok() || res.is_err());
        // Restore config
        if let Some((config_path, backup)) = backup {
            fs::rename(&backup, &config_path).ok();
        }
    }

    /// Test execute_config with no flags (should print help)
    #[tokio::test]
    async fn test_execute_config_no_flags() {
        let res = execute_config(false, false, false).await;
        assert!(res.is_ok());
    }

<<<<<<< HEAD
    // #[tokio::test]
    // async fn test_execute_setup_stdin_error() {
    //     // Simulate stdin read_line error by replacing stdin
    //     // This test is only illustrative, as replacing stdin is non-trivial in Rust
    //     // In real code, consider refactoring to inject input source
    //     // Here we just check that setup does not panic on empty input
    //     let _ = execute_setup().await;
    // }
=======
    #[tokio::test]
    async fn test_execute_setup_stdin_error() {
        // Simulate stdin read_line error by replacing stdin
        // This test is only illustrative, as replacing stdin is non-trivial in Rust
        // In real code, consider refactoring to inject input source
        // Here we just check that setup does not panic on empty input
        let _ = execute_setup().await;
    }
>>>>>>> f044ed94

    #[tokio::test]
    async fn test_execute_config_toml_deserialize_error() {
        // Simulate toml::from_str error by passing invalid TOML
        let result = toml::from_str::<Config>("invalid = toml");
        assert!(result.is_err());
    }

<<<<<<< HEAD
    // #[tokio::test]
    // async fn test_execute_config_flag_combinations() {
    //     // All combinations of show/init/wizard
    //     let combos = vec![
    //         (true, false, false),
    //         (false, true, false),
    //         (false, false, true),
    //         (true, true, false),
    //         (true, false, true),
    //         (false, true, true),
    //         (true, true, true),
    //         (false, false, false),
    //     ];
    //     for (show, init, wizard) in combos {
    //         let _ = execute_config(show, init, wizard).await;
    //     }
    // }
=======
    #[tokio::test]
    async fn test_execute_config_flag_combinations() {
        // All combinations of show/init/wizard
        let combos = vec![
            (true, false, false),
            (false, true, false),
            (false, false, true),
            (true, true, false),
            (true, false, true),
            (false, true, true),
            (true, true, true),
            (false, false, false),
        ];
        for (show, init, wizard) in combos {
            let _ = execute_config(show, init, wizard).await;
        }
    }
>>>>>>> f044ed94
}<|MERGE_RESOLUTION|>--- conflicted
+++ resolved
@@ -907,8 +907,7 @@
         let res = execute_config(false, false, false).await;
         assert!(res.is_ok());
     }
-
-<<<<<<< HEAD
+  
     // #[tokio::test]
     // async fn test_execute_setup_stdin_error() {
     //     // Simulate stdin read_line error by replacing stdin
@@ -917,16 +916,6 @@
     //     // Here we just check that setup does not panic on empty input
     //     let _ = execute_setup().await;
     // }
-=======
-    #[tokio::test]
-    async fn test_execute_setup_stdin_error() {
-        // Simulate stdin read_line error by replacing stdin
-        // This test is only illustrative, as replacing stdin is non-trivial in Rust
-        // In real code, consider refactoring to inject input source
-        // Here we just check that setup does not panic on empty input
-        let _ = execute_setup().await;
-    }
->>>>>>> f044ed94
 
     #[tokio::test]
     async fn test_execute_config_toml_deserialize_error() {
@@ -935,7 +924,6 @@
         assert!(result.is_err());
     }
 
-<<<<<<< HEAD
     // #[tokio::test]
     // async fn test_execute_config_flag_combinations() {
     //     // All combinations of show/init/wizard
@@ -953,23 +941,4 @@
     //         let _ = execute_config(show, init, wizard).await;
     //     }
     // }
-=======
-    #[tokio::test]
-    async fn test_execute_config_flag_combinations() {
-        // All combinations of show/init/wizard
-        let combos = vec![
-            (true, false, false),
-            (false, true, false),
-            (false, false, true),
-            (true, true, false),
-            (true, false, true),
-            (false, true, true),
-            (true, true, true),
-            (false, false, false),
-        ];
-        for (show, init, wizard) in combos {
-            let _ = execute_config(show, init, wizard).await;
-        }
-    }
->>>>>>> f044ed94
 }